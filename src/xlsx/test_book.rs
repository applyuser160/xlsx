#[cfg(test)]
mod tests {
    use crate::xlsx::book::Book;
    use std::{fs, path::Path};

    fn setup_book(test_name: &str) -> Book {
        let original_path = "data/sample.xlsx";
        let test_path = format!("data/test_book_{test_name}.xlsx");
        if Path::new(&test_path).exists() {
            let _ = fs::remove_file(&test_path);
        }
        fs::copy(original_path, &test_path).unwrap();
        Book::new(test_path)
    }

    fn cleanup(book: Book) {
        let _ = fs::remove_file(book.path);
    }

    #[test]
    fn test_active_sheet_logic() {
        // 観点: アクティブシートのロジック確認
        let mut book = setup_book("active_sheet_logic");
        assert_eq!(book.active_sheet_index, 0);

        // Act
        book.create_sheet("NewSheet".to_string(), 1);
        book.active_sheet_index = 1;
        book.update_active_tab();

        // Assert
        let workbook_tag = book.workbook.elements.first().unwrap();
        let book_views = workbook_tag.children.iter().find(|c| c.name == "bookViews").unwrap();
        let workbook_view = book_views.children.iter().find(|c| c.name == "workbookView").unwrap();
        assert_eq!(workbook_view.attributes.get("activeTab").unwrap(), "1");

        cleanup(book);
    }

    #[test]
    fn test_named_range() {
        // 観点: 名前付き範囲の作成と削除
        let mut book = setup_book("named_range");
        assert!(book.defined_names.is_empty());

        // Act (作成)
        book.create_named_range("TestRange".to_string(), "シート1!$A$1".to_string(), None);

        // Assert (作成)
        assert_eq!(book.defined_names.len(), 1);
        let named_range = &book.defined_names[0];
        assert_eq!(named_range.attributes.get("name").unwrap(), "TestRange");
        assert_eq!(named_range.text.as_ref().unwrap(), "シート1!$A$1");

        // XMLの確認 (作成)
        let workbook_tag = book.workbook.elements.first().unwrap();
        let defined_names_tag = workbook_tag.children.iter().find(|c| c.name == "definedNames").unwrap();
        assert_eq!(defined_names_tag.children.len(), 1);

        // Act (削除)
        book.delete_named_range("TestRange".to_string());

        // Assert (削除)
        assert!(book.defined_names.is_empty());
        let workbook_tag_after_delete = book.workbook.elements.first().unwrap();
        let defined_names_tag_after_delete = workbook_tag_after_delete.children.iter().find(|c| c.name == "definedNames").unwrap();
        assert!(defined_names_tag_after_delete.children.is_empty());


        cleanup(book);
    }

    #[test]
    fn test_new_book() {
        // 観点: Excelファイルの読み取り

        // Act
        let book = Book::new("data/sample.xlsx".to_string());

        // Assert
        let xml = book.worksheets.get("xl/worksheets/sheet1.xml").unwrap();
        let xml_guard = xml.lock().unwrap();
        assert_eq!(xml_guard.decl.get("version").unwrap(), "1.0");
        assert_eq!(xml_guard.decl.get("encoding").unwrap(), "UTF-8");
        assert_eq!(xml_guard.decl.get("standalone").unwrap(), "yes");
    }

    #[test]
    fn test_copy_book() {
        // 観点: Excelファイルの名前をつけて保存
        let book = setup_book("copy_book");
        let copy_path = format!("{}.copy.xlsx", book.path);

        // Act
        let xml = book.worksheets.get("xl/worksheets/sheet1.xml").unwrap();
        let mut xml_guard = xml.lock().unwrap();
        let version = xml_guard.decl.get_mut("version").unwrap();
        *version = "2.0".to_string();
        drop(xml_guard); // ロックを解放
        book.copy(&copy_path);

        // Assert
        let book_copied = Book::new(copy_path.clone());
        let xml_copied = book_copied
            .worksheets
            .get("xl/worksheets/sheet1.xml")
            .unwrap();
        let xml_guard_copied = xml_copied.lock().unwrap();
        assert_eq!(xml_guard_copied.decl.get("version").unwrap(), "2.0");

        cleanup(book);
        let _ = fs::remove_file(copy_path);
    }

    #[test]
    fn test_sheetnames() {
        // 観点: シート名一覧の取得

        // Act
        let book = Book::new("data/sample.xlsx".to_string());
        let sheetnames = book.sheetnames();

        // Assert
        assert!(!sheetnames.is_empty());
        assert!(sheetnames.contains(&"シート1".to_string()));
    }

    #[test]
    fn test_contains__() {
        // 観点: シート名の存在確認

        // Act
        let book = Book::new("data/sample.xlsx".to_string());

        // Assert
        assert!(book.__contains__("シート1".to_string()));
        assert!(!book.__contains__("存在しないシート".to_string()));
    }

    #[test]
    fn test_create_sheet() {
        // 観点: 新規シートの作成

        // Arrange
        let mut book = setup_book("create_sheet");
        let sheet_count_before = book.sheetnames().len();

        // Act
        let sheet = book.create_sheet("TestSheet".to_string(), sheet_count_before);

        // Assert
        assert_eq!(sheet.name, "TestSheet");
        assert_eq!(book.sheetnames().len(), sheet_count_before + 1);
        assert!(book.__contains__("TestSheet".to_string()));
        cleanup(book);
    }

    #[test]
    fn test_merge_xmls() {
        // 観点: XMLの結合

        // Act
        let book = Book::new("data/sample.xlsx".to_string());
        let xmls = book.merge_xmls();

        // Assert
        assert!(xmls.contains_key("xl/workbook.xml"));
        assert!(xmls.contains_key("xl/styles.xml"));
        assert!(xmls.contains_key("xl/sharedStrings.xml"));

        // worksheetsのキーが含まれていることを確認
        for key in book.worksheets.keys() {
            assert!(xmls.contains_key(key));
        }
    }

    #[test]
    fn test_write_file_indirectly() {
        // 観点: ファイルへの書き込み（copy経由での間接テスト）
        let book = setup_book("write_file");
        let copy_path = format!("{}.copy.xlsx", book.path);

        // Act
        book.copy(&copy_path);

        // Assert
        assert!(Path::new(&copy_path).exists());

        cleanup(book);
        let _ = fs::remove_file(copy_path);
    }

    #[test]
    fn test_sheet_tags() {
        // 観点: シートタグの取得

        // Act
        let book = Book::new("data/sample.xlsx".to_string());
        let sheet_tags = book.sheet_tags();

        // Assert
        assert!(!sheet_tags.is_empty());

        // シートタグに必要な属性があることを確認
        let first_sheet = &sheet_tags[0];
        assert!(first_sheet.attributes.contains_key("name"));
        assert!(first_sheet.attributes.contains_key("sheetId"));
        assert!(first_sheet.attributes.contains_key("r:id"));
    }

    #[test]
    fn test_relationships() {
        // 観点: リレーションシップの取得

        // Act
        let book = Book::new("data/sample.xlsx".to_string());
        let relationships = book.get_relationships();

        // Assert
        assert!(!relationships.is_empty());

        // リレーションシップに必要な属性があることを確認
        let first_rel = &relationships[0];
        assert!(first_rel.attributes.contains_key("Id"));
        assert!(first_rel.attributes.contains_key("Type"));
        assert!(first_rel.attributes.contains_key("Target"));
    }

    #[test]
    fn test_sheet_paths() {
        // 観点: シートパスの取得

        // Act
        let book = Book::new("data/sample.xlsx".to_string());
        let sheet_paths = book.get_sheet_paths();

        // Assert
        assert!(!sheet_paths.is_empty());

        // Sheet1のパスが存在することを確認
        assert!(sheet_paths.contains_key("シート1"));

        // パスの形式が正しいことを確認
        for path in sheet_paths.values() {
            assert!(path.starts_with("xl/worksheets/"));
            assert!(path.ends_with(".xml"));
        }
    }

    #[test]
    fn test_delete_sheet() {
        // 観点: シートを削除できるか
        let mut book = setup_book("delete_sheet");
        let sheet_count_before = book.sheetnames().len();
        assert!(book.__contains__("シート1".to_string()));

        // Act
        let sheet_to_delete = book.__getitem__("シート1".to_string());
        book.__delitem__(sheet_to_delete.name.clone());

        // Assert
        assert_eq!(book.sheetnames().len(), sheet_count_before - 1);
        assert!(!book.__contains__("シート1".to_string()));

        cleanup(book);
    }

    #[test]
    fn test_sheet_index() {
        // 観点: シートのインデックスを取得できるか
        let book = setup_book("sheet_index");
        let sheet = book.__getitem__("シート1".to_string());

        // Act
        let index = book.index(&sheet);

        // Assert
        assert_eq!(index, 0);

        cleanup(book);
    }

    #[test]
    fn test_create_sheet_with_index() {
        // 観点: 指定したインデックスにシートを作成できるか
        let mut book = setup_book("create_with_index");

        // Act
        let new_sheet = book.create_sheet("NewSheetAt0".to_string(), 0);

        // Assert
        let sheetnames = book.sheetnames();
        assert_eq!(sheetnames.len(), 2);
        assert_eq!(sheetnames[0], "NewSheetAt0");
        assert_eq!(sheetnames[1], "シート1");
        assert_eq!(new_sheet.name, "NewSheetAt0");

        cleanup(book);
    }
<<<<<<< HEAD

    #[test]
    fn test_set_print_area() {
        // 観点: 印刷範囲を設定できるか
        let mut book = setup_book("set_print_area");

        // Act
        book.set_print_area("シート1", "A1:B10");

        // Assert
        let workbook = &book.workbook.elements[0];
        let defined_names = workbook.children.iter().find(|e| e.name == "definedNames").unwrap();
        let defined_name = defined_names.children.iter().find(|dn| dn.attributes.get("name").unwrap() == "_xlnm.Print_Area").unwrap();
        assert_eq!(defined_name.text.as_ref().unwrap(), "'シート1'!A1:B10");
        assert_eq!(defined_name.attributes.get("localSheetId").unwrap(), "0");

        cleanup(book);
    }

    #[test]
    fn test_copy_worksheet() {
        // 観点: シートをコピーできるか
        let mut book = setup_book("copy_worksheet");

        // Act
        let copied_sheet = book.copy_worksheet("シート1", "シート1 コピー");

        // Assert
        assert_eq!(copied_sheet.name, "シート1 コピー");
        assert!(book.__contains__("シート1 コピー".to_string()));

        let original_sheet = book.__getitem__("シート1".to_string());
        let original_xml = original_sheet.xml.lock().unwrap();
        let copied_xml = copied_sheet.xml.lock().unwrap();

        assert_eq!(original_xml.elements.len(), copied_xml.elements.len());
        for i in 0..original_xml.elements.len() {
            assert_eq!(original_xml.elements[i].name, copied_xml.elements[i].name);
            assert_eq!(original_xml.elements[i].attributes, copied_xml.elements[i].attributes);
            assert_eq!(original_xml.elements[i].text, copied_xml.elements[i].text);
        }

        cleanup(book);
    }
=======
>>>>>>> d2860ce9
}<|MERGE_RESOLUTION|>--- conflicted
+++ resolved
@@ -297,7 +297,6 @@
 
         cleanup(book);
     }
-<<<<<<< HEAD
 
     #[test]
     fn test_set_print_area() {
@@ -342,6 +341,4 @@
 
         cleanup(book);
     }
-=======
->>>>>>> d2860ce9
 }