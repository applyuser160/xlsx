--- conflicted
+++ resolved
@@ -315,7 +315,6 @@
 }
 
 impl Sheet {
-<<<<<<< HEAD
     fn split_address(address: &str) -> (String, usize) {
         let mut col_str = String::new();
         let mut row_str = String::new();
@@ -338,9 +337,6 @@
     }
 
     fn col_num_to_str(col_num: usize) -> String {
-=======
-    fn coordinate_to_string(row: usize, col: usize) -> String {
->>>>>>> d2860ce9
         let mut col_str = String::new();
         let mut col_num = col_num;
         while col_num > 0 {
