--- conflicted
+++ resolved
@@ -314,7 +314,6 @@
 }
 
 impl Sheet {
-<<<<<<< HEAD
     fn split_address(address: &str) -> (String, usize) {
         let mut col_str = String::new();
         let mut row_str = String::new();
@@ -336,14 +335,12 @@
         col_num
     }
 
-    fn col_num_to_str(col_num: usize) -> String {
-=======
     #[cfg(test)]
     pub(crate) fn get_xml(&self) -> Arc<Mutex<Xml>> {
         self.xml.clone()
     }
-    fn coordinate_to_string(row: usize, col: usize) -> String {
->>>>>>> e7750f8e
+
+    fn col_num_to_str(col_num: usize) -> String {
         let mut col_str = String::new();
         let mut col_num = col_num;
         while col_num > 0 {
