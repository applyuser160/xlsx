--- conflicted
+++ resolved
@@ -43,11 +43,7 @@
             col_str.insert(0, (b'A' + remainder as u8) as char);
             col_num = (col_num - 1) / 26;
         }
-<<<<<<< HEAD
-        format!("{col_str}{row}")
-=======
         format!("{}{}", col_str, row)
->>>>>>> 92ac76fd
     }
 
     pub fn new(name: String, xml: Arc<Mutex<Xml>>, shared_strings: Arc<Mutex<Xml>>) -> Self {
