use crate::xlsx::xml::{Xml, XmlElement};
use chrono::{Datelike, NaiveDateTime};
use pyo3::prelude::*;
use std::sync::{Arc, Mutex};

#[pyclass]
pub struct Cell {
    sheet_xml: Arc<Mutex<Xml>>,
    shared_strings: Arc<Mutex<Xml>>,
    address: String,
}

#[pymethods]
impl Cell {
    #[getter]
    pub fn value(&self) -> Option<String> {
        let xml = self.sheet_xml.lock().unwrap();
        if let Some(worksheet) = xml.elements.first() {
            if let Some(sheet_data) = worksheet.children.iter().find(|e| e.name == "sheetData") {
                for row in &sheet_data.children {
                    if row.name == "row" {
                        for cell_element in &row.children {
                            if cell_element.name == "c" {
                                if let Some(r_attr) = cell_element.attributes.get("r") {
                                    if r_attr == &self.address {
                                        if let Some(t_attr) = cell_element.attributes.get("t") {
                                            if t_attr == "s" {
                                                if let Some(v_element) = cell_element
                                                    .children
                                                    .iter()
                                                    .find(|e| e.name == "v")
                                                {
                                                    if let Some(text) = &v_element.text {
                                                        if let Ok(idx) = text.parse::<usize>() {
                                                            let shared_strings_xml =
                                                                self.shared_strings.lock().unwrap();
                                                            if let Some(sst) =
                                                                shared_strings_xml.elements.first()
                                                            {
                                                                if let Some(si) =
                                                                    sst.children.get(idx)
                                                                {
                                                                    if let Some(t) =
                                                                        si.children.first()
                                                                    {
                                                                        return t.text.clone();
                                                                    }
                                                                }
                                                            }
                                                        }
                                                    }
                                                }
                                            } else if t_attr == "inlineStr" {
                                                if let Some(is_element) = cell_element
                                                    .children
                                                    .iter()
                                                    .find(|e| e.name == "is")
                                                {
                                                    if let Some(t_element) = is_element
                                                        .children
                                                        .iter()
                                                        .find(|e| e.name == "t")
                                                    {
                                                        return t_element.text.clone();
                                                    }
                                                }
                                            }
                                        }
                                        // t属性がないか、"s"以外の場合は、vタグの値を直接返す
                                        if let Some(v_element) =
                                            cell_element.children.iter().find(|e| e.name == "v")
                                        {
                                            return v_element.text.clone();
                                        }
                                    }
                                }
                            }
                        }
                    }
                }
            }
        }
        None
    }

    #[setter]
    pub fn set_value(&mut self, value: String) {
        // 数式かどうかを判定
        if value.starts_with('=') {
            self.set_formula_value(&value[1..]);
        // 日付時刻への変換を試みる
        } else if let Ok(datetime) = NaiveDateTime::parse_from_str(&value, "%Y-%m-%d %H:%M:%S") {
            self.set_datetime_value(datetime);
        // 数値への変換を試みる
        } else if let Ok(number) = value.parse::<f64>() {
            self.set_number_value(number);
        // ブール値への変換を試みる
        } else if let Ok(boolean) = value.parse::<bool>() {
            self.set_bool_value(boolean);
        } else {
            self.set_string_value(&value);
        }
    }
}

impl Cell {
    pub fn new(
        sheet_xml: Arc<Mutex<Xml>>,
        shared_strings: Arc<Mutex<Xml>>,
        address: String,
    ) -> Self {
        Cell {
            sheet_xml,
            shared_strings,
            address,
        }
    }

    pub fn set_number_value(&mut self, value: f64) {
        let mut xml = self.sheet_xml.lock().unwrap();
        let cell_element = self.get_or_create_cell_element(&mut xml);
        cell_element.attributes.remove("t");
        cell_element.children.retain(|c| c.name != "f");
        if let Some(v) = cell_element.children.iter_mut().find(|c| c.name == "v") {
            v.text = Some(value.to_string());
        } else {
            let mut v_element = XmlElement::new("v");
            v_element.text = Some(value.to_string());
            cell_element.children.push(v_element);
        }
    }

    pub fn set_string_value(&mut self, value: &str) {
        let sst_index = self.get_or_create_shared_string(value);
        let mut xml = self.sheet_xml.lock().unwrap();
        let cell_element = self.get_or_create_cell_element(&mut xml);
<<<<<<< HEAD
        cell_element.attributes.insert("t".to_string(), "s".to_string());
        cell_element.children.retain(|c| c.name != "f");
=======
        cell_element
            .attributes
            .insert("t".to_string(), "s".to_string());
>>>>>>> 3a3e6839
        if let Some(v) = cell_element.children.iter_mut().find(|c| c.name == "v") {
            v.text = Some(sst_index.to_string());
        } else {
            let mut v_element = XmlElement::new("v");
            v_element.text = Some(sst_index.to_string());
            cell_element.children.push(v_element);
        }
    }

    pub fn set_datetime_value(&mut self, value: NaiveDateTime) {
        // Based on https://stackoverflow.com/questions/61546133/int-to-datetime-excel
        let excel_epoch = chrono::NaiveDate::from_ymd_opt(1899, 12, 30).unwrap().and_hms_opt(0,0,0).unwrap();
        let duration = value.signed_duration_since(excel_epoch);
        let serial = duration.num_seconds() as f64 / 86400.0;
        self.set_number_value(serial);
        // TODO: スタイルで日付フォーマットを設定する
    }

    pub fn set_bool_value(&mut self, value: bool) {
        let mut xml = self.sheet_xml.lock().unwrap();
        let cell_element = self.get_or_create_cell_element(&mut xml);
        cell_element.attributes.insert("t".to_string(), "b".to_string());
        cell_element.children.retain(|c| c.name != "f");
        if let Some(v) = cell_element.children.iter_mut().find(|c| c.name == "v") {
            v.text = Some((if value { "1" } else { "0" }).to_string());
        } else {
            let mut v_element = XmlElement::new("v");
            v_element.text = Some((if value { "1" } else { "0" }).to_string());
            cell_element.children.push(v_element);
        }
    }

    pub fn set_formula_value(&mut self, formula: &str) {
        let mut xml = self.sheet_xml.lock().unwrap();
        let cell_element = self.get_or_create_cell_element(&mut xml);
        cell_element.attributes.remove("t");
        cell_element.children.retain(|c| c.name != "v");
        if let Some(f) = cell_element.children.iter_mut().find(|c| c.name == "f") {
            f.text = Some(formula.to_string());
        } else {
            let mut f_element = XmlElement::new("f");
            f_element.text = Some(formula.to_string());
            cell_element.children.push(f_element);
        }
    }

    fn get_or_create_cell_element<'a>(&self, xml: &'a mut Xml) -> &'a mut XmlElement {
        let (row_num, _) = self.decode_address();
        let sheet_data = xml
            .elements
            .first_mut()
            .unwrap()
            .children
            .iter_mut()
            .find(|e| e.name == "sheetData")
            .unwrap();

        // Rowを探す
        let row_position = sheet_data
            .children
            .iter()
            .position(|r| r.name == "row" && r.attributes.get("r") == Some(&row_num.to_string()));

        // Rowがなければ作成
        let row_index = match row_position {
            Some(pos) => pos,
            None => {
                let mut new_row = XmlElement::new("row");
                new_row
                    .attributes
                    .insert("r".to_string(), row_num.to_string());
                sheet_data.children.push(new_row);
                sheet_data.children.len() - 1
            }
        };
        let row_element = &mut sheet_data.children[row_index];

        // Cellを探す
        let cell_position = row_element
            .children
            .iter()
            .position(|c| c.name == "c" && c.attributes.get("r") == Some(&self.address));

        // Cellがなければ作成
        let cell_index = match cell_position {
            Some(pos) => pos,
            None => {
                let mut new_cell = XmlElement::new("c");
                new_cell
                    .attributes
                    .insert("r".to_string(), self.address.clone());
                row_element.children.push(new_cell);
                row_element.children.len() - 1
            }
        };
        &mut row_element.children[cell_index]
    }

    fn get_or_create_shared_string(&mut self, text: &str) -> usize {
        let mut shared_strings_xml = self.shared_strings.lock().unwrap();

        // sst要素がなければ作成
        if shared_strings_xml.elements.is_empty() {
            let sst_element = XmlElement::new("sst");
            shared_strings_xml.elements.push(sst_element);
        }
        let sst_element = shared_strings_xml.elements.first_mut().unwrap();

        // 既存の文字列を探す
        for (i, si) in sst_element.children.iter().enumerate() {
            if let Some(t) = si.children.first() {
                if t.text.as_deref() == Some(text) {
                    return i;
                }
            }
        }

        // 新しい文字列を追加
        let mut t_element = XmlElement::new("t");
        t_element.text = Some(text.to_string());
        let mut si_element = XmlElement::new("si");
        si_element.children.push(t_element);
        sst_element.children.push(si_element);
        sst_element.children.len() - 1
    }

    fn decode_address(&self) -> (u32, u32) {
        let mut col_str = String::new();
        let mut row_str = String::new();
        for ch in self.address.chars() {
            if ch.is_alphabetic() {
                col_str.push(ch);
            } else {
                row_str.push(ch);
            }
        }
        let row = row_str.parse::<u32>().unwrap();
        let mut col = 0;
        for (i, ch) in col_str.to_uppercase().chars().rev().enumerate() {
            col += (ch as u32 - 'A' as u32 + 1) * 26u32.pow(i as u32);
        }
        (row, col)
    }
}<|MERGE_RESOLUTION|>--- conflicted
+++ resolved
@@ -134,14 +134,8 @@
         let sst_index = self.get_or_create_shared_string(value);
         let mut xml = self.sheet_xml.lock().unwrap();
         let cell_element = self.get_or_create_cell_element(&mut xml);
-<<<<<<< HEAD
         cell_element.attributes.insert("t".to_string(), "s".to_string());
         cell_element.children.retain(|c| c.name != "f");
-=======
-        cell_element
-            .attributes
-            .insert("t".to_string(), "s".to_string());
->>>>>>> 3a3e6839
         if let Some(v) = cell_element.children.iter_mut().find(|c| c.name == "v") {
             v.text = Some(sst_index.to_string());
         } else {
