--- conflicted
+++ resolved
@@ -169,12 +169,8 @@
         }
 
         Book {
-<<<<<<< HEAD
             path: path.to_string(),
-=======
-            path,
             active_sheet_index,
->>>>>>> f4cebfaa
             rels,
             drawings,
             themes,
@@ -441,7 +437,6 @@
             FileOptions::default().compression_method(zip::CompressionMethod::Stored);
         let xmls: HashMap<String, Xml> = self.merge_xmls();
 
-<<<<<<< HEAD
         if self.path.is_empty() {
             for (file_name, xml) in &xmls {
                 zip_writer.start_file(file_name, options).unwrap();
@@ -452,9 +447,6 @@
             let mut archive = ZipArchive::new(file).unwrap();
             self.write_file(&mut archive, &xmls, &mut zip_writer, &options);
         }
-=======
-        Book::write_file(&mut archive, &xmls, &mut zip_writer, &options);
->>>>>>> f4cebfaa
 
         zip_writer.finish().unwrap();
     }
@@ -638,11 +630,7 @@
                     name.to_string(),
                     xml.clone(),
                     self.shared_strings.clone(),
-<<<<<<< HEAD
                     self.styles.clone(),
-=======
-                    // self.clone(),
->>>>>>> f4cebfaa
                 ));
             }
         }
