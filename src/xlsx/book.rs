use std::collections::HashMap;
use std::fs::{File, OpenOptions};
use std::io::{Cursor, Read, Write};
use std::sync::{Arc, Mutex};
use zip::write::FileOptions;
use zip::{ZipArchive, ZipWriter};

use pyo3::prelude::*;

use crate::xlsx::sheet::Sheet;
use crate::xlsx::xml::{Xml, XmlElement};

const XML_SUFFIX: &str = ".xml";
const XML_RELS_SUFFIX: &str = ".xml.rels";

const WORKBOOK_FILENAME: &str = "xl/workbook.xml";
const STYLES_FILENAME: &str = "xl/styles.xml";
const SHARED_STRINGS_FILENAME: &str = "xl/sharedStrings.xml";

const WORKBOOK_RELS_PREFIX: &str = "xl/_rels/";
const DRAWINGS_PREFIX: &str = "xl/drawings/";
const THEME_PREFIX: &str = "xl/theme/";
const WORKSHEETS_PREFIX: &str = "xl/worksheets/";

const INIT_EXCEL_FILENAME: &str = "/src/xlsx/init.xlsx";

#[pyclass]
pub struct Book {
    #[pyo3(get, set)]
    pub path: String,

    /// `xl/_rels/`以下に存在するファイル
    pub rels: HashMap<String, Xml>,

    /// `xl/drawings/`以下に存在するファイル
    pub drawings: HashMap<String, Xml>,

    /// `xl/theme/`以下に存在するファイル
    pub themes: HashMap<String, Xml>,

    /// `xl/worksheets/`以下に存在するファイル
    pub worksheets: HashMap<String, Arc<Mutex<Xml>>>,

    /// `xl/sharedStrings.xml`
    pub shared_strings: Arc<Mutex<Xml>>,

    /// `xl/styles.xml`
    pub styles: Xml,

    /// `workbook.xml`
    pub workbook: Xml,
}

#[pymethods]
impl Book {
    #[new]
    #[pyo3(signature = (path=INIT_EXCEL_FILENAME.to_string()))]
    pub fn new(path: String) -> Self {
        let file_result: Result<File, std::io::Error> = File::open(&path);
        if file_result.is_err() {
            panic!("File not found: {path}");
        }
        let file = file_result.unwrap();
        let mut archive: ZipArchive<File> = ZipArchive::new(file).unwrap();

        let mut rels: HashMap<String, Xml> = HashMap::new();
        let mut drawings: HashMap<String, Xml> = HashMap::new();
        let mut themes: HashMap<String, Xml> = HashMap::new();
        let mut worksheets: HashMap<String, Arc<Mutex<Xml>>> = HashMap::new();
        let mut shared_strings: Arc<Mutex<Xml>> = Arc::new(Mutex::new(Xml::new(&String::new())));
        let mut styles: Xml = Xml::new(&String::new());
        let mut workbook: Xml = Xml::new(&String::new());

        for i in 0..archive.len() {
            let mut file: zip::read::ZipFile<'_> = archive.by_index(i).unwrap();
            let name: String = file.name().to_string();

            if name.ends_with(XML_SUFFIX) {
                let mut contents: String = String::new();
                file.read_to_string(&mut contents).unwrap();
                let xml = Xml::new(&contents);

                if name.starts_with(DRAWINGS_PREFIX) {
                    drawings.insert(name, xml);
                } else if name.starts_with(THEME_PREFIX) {
                    themes.insert(name, xml);
                } else if name.starts_with(WORKSHEETS_PREFIX) {
                    worksheets.insert(name, Arc::new(Mutex::new(xml)));
                } else if name == WORKBOOK_FILENAME {
                    workbook = xml;
                } else if name == STYLES_FILENAME {
                    styles = xml;
                } else if name == SHARED_STRINGS_FILENAME {
                    shared_strings = Arc::new(Mutex::new(xml));
                }
            } else if name.ends_with(XML_RELS_SUFFIX) && name.starts_with(WORKBOOK_RELS_PREFIX) {
                let mut contents: String = String::new();
                file.read_to_string(&mut contents).unwrap();
                rels.insert(name, Xml::new(&contents));
            }
        }

        Book {
            path,
            rels,
            drawings,
            themes,
            worksheets,
            shared_strings,
            styles,
            workbook,
        }
    }

    #[getter]
    pub fn sheetnames(&self) -> Vec<String> {
        self.sheet_tags()
            .iter()
            .map(|x| x.attributes.get("name").unwrap().clone())
            .collect()
    }

    pub fn __iter__(&self) -> Vec<String> {
        self.sheetnames()
    }

    pub fn __contains__(&self, key: String) -> bool {
        self.sheetnames().contains(&key)
    }

    pub fn __getitem__(&self, key: String) -> Sheet {
        if let Some(sheet) = self.get_sheet_by_name(key.as_str()) {
            return sheet;
        }
        panic!("No sheet named '{key}'");
    }

    pub fn __delitem__(&mut self, key: String) {
        if let Some(sheet) = self.get_sheet_by_name(key.as_str()) {
            self.remove(&sheet);
            return;
        }
        panic!("No sheet named '{key}'");
    }

    pub fn index(&self, sheet: &Sheet) -> usize {
        let sheet_name = &sheet.name;
        let sheet_names = self.sheetnames();
        if let Some(sheet_index) = sheet_names.iter().position(|x| x == sheet_name) {
            return sheet_index;
        }
        panic!("No sheet named '{sheet_name}'");
    }

    pub fn remove(&mut self, sheet: &Sheet) {
        let sheet_paths = self.get_sheet_paths();
        if let Some(sheet_path) = sheet_paths.get(&sheet.name) {
            if self.worksheets.contains_key(sheet_path) {
                self.worksheets.remove(sheet_path);

                // workbook.xmlからsheetタグを削除
                if let Some(workbook_tag) = self.workbook.elements.first_mut() {
                    if let Some(sheets_tag) =
                        workbook_tag.children.iter_mut().find(|x| x.name == "sheets")
                    {
                        sheets_tag
                            .children
                            .retain(|s| s.attributes.get("name") != Some(&sheet.name));
                    }
                }
                return;
            }
        }
        panic!("No sheet named '{}'", sheet.name);
    }

    pub fn create_sheet(&mut self, title: String, index: usize) -> Sheet {
        // 次のシートIDとrIdを取得
        let sheet_tags: Vec<XmlElement> = self.sheet_tags();
        let next_sheet_id: usize = sheet_tags.len() + 1;
        let next_rid: String = format!("rId{}", self.get_relationships().len() + 1);

        // シートパスを作成
        let sheet_path: String = format!("xl/worksheets/sheet{next_sheet_id}.xml");

        // 空のワークシートXMLを作成
        let worksheet_xml: Xml = Xml::new(
            &r#"<?xml version="1.0" encoding="UTF-8" standalone="yes"?>
            <worksheet xmlns="http://schemas.openxmlformats.org/spreadsheetml/2006/main"
            xmlns:r="http://schemas.openxmlformats.org/officeDocument/2006/relationships">
                <sheetData/>
            </worksheet>"#
                .to_string(),
        );

        // ワークシートをコレクションに追加
        let arc_mutex_xml: Arc<Mutex<Xml>> = Arc::new(Mutex::new(worksheet_xml));
        self.worksheets
            .insert(sheet_path.clone(), arc_mutex_xml.clone());

        // workbook.xmlを更新して新しいシートを含める
        if let Some(workbook_tag) = self.workbook.elements.first_mut() {
            if let Some(sheets_tag) = workbook_tag
                .children
                .iter_mut()
                .find(|x| x.name == "sheets")
            {
                // 新しいシート要素を作成
                let mut sheet_element: XmlElement = XmlElement {
                    name: "sheet".to_string(),
                    attributes: HashMap::new(),
                    children: Vec::new(),
                    text: None,
                };

                // 属性を追加
                sheet_element
                    .attributes
                    .insert("name".to_string(), title.clone());
                sheet_element
                    .attributes
                    .insert("sheetId".to_string(), next_sheet_id.to_string());
                sheet_element
                    .attributes
                    .insert("r:id".to_string(), next_rid.clone());

                // 指定されたインデックスに挿入、またはリストの最後に追加
                if index < sheets_tag.children.len() {
                    sheets_tag.children.insert(index, sheet_element);
                } else {
                    sheets_tag.children.push(sheet_element);
                }
            }
        }

        // workbook.xml.relsを更新して関係を含める
        if let Some(workbook_rels) = self.rels.get_mut("xl/_rels/workbook.xml.rels") {
            if let Some(relationships_tag) = workbook_rels.elements.first_mut() {
                // 新しい関係要素を作成
                let mut relationship_element: XmlElement = XmlElement {
                    name: "Relationship".to_string(),
                    attributes: HashMap::new(),
                    children: Vec::new(),
                    text: None,
                };

                // 属性を追加
                relationship_element
                    .attributes
                    .insert("Id".to_string(), next_rid);
                relationship_element.attributes.insert(
                    "Type".to_string(),
                    "http://schemas.openxmlformats.org/officeDocument/2006/relationships/worksheet"
                        .to_string(),
                );
                relationship_element.attributes.insert(
                    "Target".to_string(),
                    format!("worksheets/sheet{next_sheet_id}.xml"),
                );

                // 関係を追加
                relationships_tag.children.push(relationship_element);
            }
        }

        // Sheetオブジェクトを作成して返す
        Sheet::new(title, arc_mutex_xml, self.shared_strings.clone())
    }

    pub fn copy(&self, path: &str) {
        let file: File = File::open(&self.path).unwrap();
        let mut archive: ZipArchive<File> = ZipArchive::new(file).unwrap();

        // 新しいファイルを作成
        let new_file: File = OpenOptions::new()
            .write(true)
            .create(true)
            .truncate(true)
            .open(path)
            .unwrap();

        let mut zip_writer: ZipWriter<File> = ZipWriter::new(new_file);
        let options: FileOptions =
            FileOptions::default().compression_method(zip::CompressionMethod::Stored);

        // 構造体内のxmlを集合
        let xmls: HashMap<String, Xml> = self.merge_xmls();

        Book::write_file(&mut archive, &xmls, &mut zip_writer, &options);

        // ファイルを閉じる（ZipWriterのdropで自動的に行われるが、明示的にfinishを呼ぶ）
        zip_writer.finish().unwrap();
    }
}

impl Book {
    pub fn save(&self) {
        let file: File = File::open(&self.path).unwrap();
        let mut archive: ZipArchive<File> = ZipArchive::new(file).unwrap();

        let mut buffer: Cursor<Vec<u8>> = Cursor::new(Vec::new());
        let mut zip_writer: ZipWriter<&mut Cursor<Vec<u8>>> = ZipWriter::new(&mut buffer);
        let options: FileOptions =
            FileOptions::default().compression_method(zip::CompressionMethod::Stored);

        // 構造体内のxmlを集合
        let xmls: HashMap<String, Xml> = self.merge_xmls();

        Book::write_file(&mut archive, &xmls, &mut zip_writer, &options);
    }

    /// 構造体内のxmlを集合
    pub fn merge_xmls(&self) -> HashMap<String, Xml> {
        let mut xmls: HashMap<String, Xml> = self.rels.clone();
        xmls.insert(WORKBOOK_FILENAME.to_string(), self.workbook.clone());
        xmls.insert(STYLES_FILENAME.to_string(), self.styles.clone());
        xmls.insert(
            SHARED_STRINGS_FILENAME.to_string(),
            self.shared_strings.lock().unwrap().clone(),
        );
        xmls.extend(self.drawings.clone());

        // Arc<Mutex<Xml>>からXmlを取得
        for (key, arc_mutex_xml) in &self.worksheets {
            let xml: Xml = arc_mutex_xml.lock().unwrap().clone();
            xmls.insert(key.clone(), xml);
        }

        xmls.extend(self.themes.clone());
        xmls
    }

    /// ファイルへの書き込み
    pub fn write_file<W: Write + std::io::Seek>(
        archive: &mut ZipArchive<File>,
        xmls: &HashMap<String, Xml>,
        zip_writer: &mut ZipWriter<W>,
        options: &FileOptions,
    ) {
        let file_names: Vec<String> = archive.file_names().map(|s| s.to_string()).collect();
        for filename in file_names {
            if !xmls.contains_key(&filename) {
                let mut file: zip::read::ZipFile<'_> = archive.by_name(&filename).unwrap();
                let mut contents: Vec<u8> = Vec::new();
                file.read_to_end(&mut contents).unwrap();
                zip_writer.start_file(&filename, *options).unwrap();
                zip_writer.write_all(&contents).unwrap();
            }
        }

        for (file_name, xml) in xmls {
            zip_writer.start_file(file_name, *options).unwrap();
            zip_writer.write_all(&xml.to_buf()).unwrap();
        }
    }

    /// xl/workbook.xml内のsheetタグを取得する
    pub fn sheet_tags(&self) -> Vec<XmlElement> {
        if let Some(workbook_tag) = self.workbook.elements.first() {
            if let Some(sheets_tag) = workbook_tag.children.iter().find(|&x| x.name == *"sheets") {
                return sheets_tag.children.clone();
            }
        }
        Vec::new()
    }

    // xl/workbook.xml.rels内のRelationshipタグ一覧を取得する
    pub fn get_relationships(&self) -> Vec<XmlElement> {
        if let Some(workbook_xml_rels) = self.rels.get("xl/_rels/workbook.xml.rels") {
            if let Some(workbook_tag) = workbook_xml_rels.elements.first() {
                return workbook_tag.children.clone();
            }
        }
        Vec::new()
    }

    // sheet_path一覧を取得する
    pub fn get_sheet_paths(&self) -> HashMap<String, String> {
        let mut result: HashMap<String, String> = HashMap::new();
        let sheet_tags: Vec<XmlElement> = self.sheet_tags();
        let relationships: Vec<XmlElement> = self.get_relationships().clone();
        let sheet_paths: HashMap<String, String> = relationships
            .into_iter()
            .map(|x: XmlElement| {
                (
                    x.attributes.get("Id").unwrap().clone(),
                    x.attributes.get("Target").unwrap().clone(),
                )
            })
            .collect();
        for sheet_tag in sheet_tags {
            let id: &str = sheet_tag.attributes.get("r:id").unwrap().as_str();
            let sheet_path: &String = sheet_paths.get(id).unwrap();
            let trimmed_path = sheet_path
                .trim_start_matches("/xl/")
                .trim_start_matches("xl/");
            result.insert(
                sheet_tag.attributes.get("name").unwrap().clone(),
<<<<<<< HEAD
                format!("xl/{trimmed_path}"),
=======
                format!("xl/{}", trimmed_path),
>>>>>>> 92ac76fd
            );
        }
        result
    }

    // シート名からシートを取得する
    pub fn get_sheet_by_name(&self, name: &str) -> Option<Sheet> {
        let sheet_paths: HashMap<String, String> = self.get_sheet_paths();
        if let Some(sheet_path) = sheet_paths.get(name) {
            if let Some(xml) = self.worksheets.get(sheet_path) {
                return Some(Sheet::new(
                    name.to_string(),
                    xml.clone(),
                    self.shared_strings.clone(),
                ));
            }
        }
        None
    }
}<|MERGE_RESOLUTION|>--- conflicted
+++ resolved
@@ -160,8 +160,10 @@
 
                 // workbook.xmlからsheetタグを削除
                 if let Some(workbook_tag) = self.workbook.elements.first_mut() {
-                    if let Some(sheets_tag) =
-                        workbook_tag.children.iter_mut().find(|x| x.name == "sheets")
+                    if let Some(sheets_tag) = workbook_tag
+                        .children
+                        .iter_mut()
+                        .find(|x| x.name == "sheets")
                     {
                         sheets_tag
                             .children
@@ -396,11 +398,7 @@
                 .trim_start_matches("xl/");
             result.insert(
                 sheet_tag.attributes.get("name").unwrap().clone(),
-<<<<<<< HEAD
-                format!("xl/{trimmed_path}"),
-=======
                 format!("xl/{}", trimmed_path),
->>>>>>> 92ac76fd
             );
         }
         result
