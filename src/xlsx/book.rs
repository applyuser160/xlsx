use std::collections::HashMap;
use std::fs::{File, OpenOptions};
use std::io::{Cursor, Read, Write};
use std::sync::{Arc, Mutex};
use zip::write::FileOptions;
use zip::{ZipArchive, ZipWriter};

use pyo3::prelude::*;

use crate::xlsx::sheet::Sheet;
use crate::xlsx::xml::{Xml, XmlElement};

const XML_SUFFIX: &str = ".xml";
const XML_RELS_SUFFIX: &str = ".xml.rels";
const VBA_PROJECT_FILENAME: &str = "xl/vbaProject.bin";

const WORKBOOK_FILENAME: &str = "xl/workbook.xml";
const STYLES_FILENAME: &str = "xl/styles.xml";
const SHARED_STRINGS_FILENAME: &str = "xl/sharedStrings.xml";

const WORKBOOK_RELS_PREFIX: &str = "xl/_rels/";
const WORKSHEETS_RELS_PREFIX: &str = "xl/worksheets/_rels/";
const DRAWINGS_PREFIX: &str = "xl/drawings/";
const THEME_PREFIX: &str = "xl/theme/";
const WORKSHEETS_PREFIX: &str = "xl/worksheets/";
const TABLES_PREFIX: &str = "xl/tables/";
const PIVOT_TABLES_PREFIX: &str = "xl/pivotTables/";
const PIVOT_CACHES_PREFIX: &str = "xl/pivotCache/";

const INIT_EXCEL_FILENAME: &str = "/src/xlsx/init.xlsx";

#[pyclass]
pub struct Book {
    #[pyo3(get, set)]
    pub path: String,

    /// `xl/_rels/`以下に存在するファイル
    pub rels: HashMap<String, Xml>,

    /// `xl/drawings/`以下に存在するファイル
    pub drawings: HashMap<String, Xml>,

    /// `xl/tables/`以下に存在するファイル
    pub tables: HashMap<String, Xml>,

    /// `xl/pivotTables/`以下に存在するファイル
    pub pivot_tables: HashMap<String, Xml>,

    /// `xl/pivotCache/`以下に存在するファイル
    pub pivot_caches: HashMap<String, Xml>,

    /// `xl/theme/`以下に存在するファイル
    pub themes: HashMap<String, Xml>,

    /// `xl/worksheets/`以下に存在するファイル
    pub worksheets: HashMap<String, Arc<Mutex<Xml>>>,

    /// `xl/worksheets/_rels/`以下に存在するファイル
    pub sheet_rels: HashMap<String, Xml>,

    /// `xl/sharedStrings.xml`
    pub shared_strings: Arc<Mutex<Xml>>,

    /// `xl/styles.xml`
    pub styles: Arc<Mutex<Xml>>,

    /// `workbook.xml`
    pub workbook: Xml,

    /// `vbaProject.bin`
    pub vba_project: Option<Vec<u8>>,
}

#[pymethods]
impl Book {
    #[new]
    #[pyo3(signature = (path = ""))]
    pub fn new(path: &str) -> Self {
        if path.is_empty() {
            // New workbook
            let mut rels: HashMap<String, Xml> = HashMap::new();
            let workbook_rels = r#"<?xml version="1.0" encoding="UTF-8" standalone="yes"?>
<Relationships xmlns="http://schemas.openxmlformats.org/package/2006/relationships">
</Relationships>"#;
            rels.insert(
                "xl/_rels/workbook.xml.rels".to_string(),
                Xml::new(&workbook_rels.to_string()),
            );

            let workbook_xml = r#"<?xml version="1.0" encoding="UTF-8" standalone="yes"?>
<workbook xmlns="http://schemas.openxmlformats.org/spreadsheetml/2006/main" xmlns:r="http://schemas.openxmlformats.org/officeDocument/2006/relationships">
<sheets>
</sheets>
</workbook>"#;

            let styles_xml = r#"<?xml version="1.0" encoding="UTF-8" standalone="yes"?>
<styleSheet xmlns="http://schemas.openxmlformats.org/spreadsheetml/2006/main">
<fonts count="1"><font><sz val="11"/><color theme="1"/><name val="Calibri"/></font></fonts>
<fills count="2"><fill><patternFill patternType="none"/></fill><fill><patternFill patternType="gray125"/></fill></fills>
<borders count="1"><border><left/><right/><top/><bottom/><diagonal/></border></borders>
<cellStyleXfs count="1"><xf numFmtId="0" fontId="0" fillId="0" borderId="0"/></cellStyleXfs>
<cellXfs count="1"><xf numFmtId="0" fontId="0" fillId="0" borderId="0" xfId="0"/></cellXfs>
<cellStyles count="1"><cellStyle name="Normal" xfId="0" builtinId="0"/></cellStyles>
</styleSheet>"#;

            Book {
                path: "".to_string(),
                rels,
                drawings: HashMap::new(),
                themes: HashMap::new(),
                worksheets: HashMap::new(),
                shared_strings: Arc::new(Mutex::new(Xml::new(
                    &r#"<?xml version="1.0" encoding="UTF-8" standalone="yes"?><sst xmlns="http://schemas.openxmlformats.org/spreadsheetml/2006/main" count="0" uniqueCount="0"></sst>"#.to_string()))),
                styles: Arc::new(Mutex::new(Xml::new(&styles_xml.to_string()))),
                workbook: Xml::new(&workbook_xml.to_string()),
            }
        } else {
            let file_result: Result<File, std::io::Error> = File::open(path);
        if file_result.is_err() {
            panic!("File not found: {path}");
        }
        let file = file_result.unwrap();
        let mut archive: ZipArchive<File> = ZipArchive::new(file).unwrap();

        let mut rels: HashMap<String, Xml> = HashMap::new();
        let mut drawings: HashMap<String, Xml> = HashMap::new();
        let mut tables: HashMap<String, Xml> = HashMap::new();
        let mut pivot_tables: HashMap<String, Xml> = HashMap::new();
        let mut pivot_caches: HashMap<String, Xml> = HashMap::new();
        let mut themes: HashMap<String, Xml> = HashMap::new();
        let mut worksheets: HashMap<String, Arc<Mutex<Xml>>> = HashMap::new();
        let mut sheet_rels: HashMap<String, Xml> = HashMap::new();
        let mut shared_strings: Arc<Mutex<Xml>> = Arc::new(Mutex::new(Xml::new(&String::new())));
        let mut styles: Arc<Mutex<Xml>> = Arc::new(Mutex::new(Xml::new(&String::new())));
        let mut workbook: Xml = Xml::new(&String::new());
        let mut vba_project: Option<Vec<u8>> = None;

        for i in 0..archive.len() {
            let mut file: zip::read::ZipFile<'_> = archive.by_index(i).unwrap();
            let name: String = file.name().to_string();

            if name.ends_with(XML_SUFFIX) {
                let mut contents: String = String::new();
                file.read_to_string(&mut contents).unwrap();
                let xml = Xml::new(&contents);

                if name.starts_with(DRAWINGS_PREFIX) {
                    drawings.insert(name, xml);
                } else if name.starts_with(TABLES_PREFIX) {
                    tables.insert(name, xml);
                } else if name.starts_with(PIVOT_TABLES_PREFIX) {
                    pivot_tables.insert(name, xml);
                } else if name.starts_with(PIVOT_CACHES_PREFIX) {
                    pivot_caches.insert(name, xml);
                } else if name.starts_with(THEME_PREFIX) {
                    themes.insert(name, xml);
                } else if name.starts_with(WORKSHEETS_PREFIX) {
                    worksheets.insert(name, Arc::new(Mutex::new(xml)));
                } else if name == WORKBOOK_FILENAME {
                    workbook = xml;
                } else if name == STYLES_FILENAME {
                    styles = Arc::new(Mutex::new(xml));
                } else if name == SHARED_STRINGS_FILENAME {
                    shared_strings = Arc::new(Mutex::new(xml));
                }
            } else if name.ends_with(XML_RELS_SUFFIX) {
                if name.starts_with(WORKBOOK_RELS_PREFIX) {
                    let mut contents: String = String::new();
                    file.read_to_string(&mut contents).unwrap();
                    rels.insert(name, Xml::new(&contents));
                } else if name.starts_with(WORKSHEETS_RELS_PREFIX) {
                    let mut contents: String = String::new();
                    file.read_to_string(&mut contents).unwrap();
                    sheet_rels.insert(name, Xml::new(&contents));
                }
            } else if name == VBA_PROJECT_FILENAME {
                let mut contents: Vec<u8> = Vec::new();
                file.read_to_end(&mut contents).unwrap();
                vba_project = Some(contents);
            }
        }

        Book {
            path: path.to_string(),
            rels,
            drawings,
            tables,
            pivot_tables,
            pivot_caches,
            themes,
            worksheets,
            sheet_rels,
            shared_strings,
            styles,
            workbook,
            vba_project,
        }
    }
}

    #[getter]
    pub fn sheetnames(&self) -> Vec<String> {
        self.sheet_tags()
            .iter()
            .map(|x| x.attributes.get("name").unwrap().clone())
            .collect()
    }

    pub fn __iter__(&self) -> Vec<String> {
        self.sheetnames()
    }

    pub fn __contains__(&self, key: String) -> bool {
        self.sheetnames().contains(&key)
    }

    pub fn __getitem__(&self, key: String) -> Sheet {
        if let Some(sheet) = self.get_sheet_by_name(key.as_str()) {
            return sheet;
        }
        panic!("No sheet named '{key}'");
    }

    pub fn add_table(&mut self, sheet_name: String, name: String, table_ref: String) {
        let table_id = self.tables.len() + 1;
        let table_filename = format!("xl/tables/table{}.xml", table_id);

        let new_table_xml = Xml::new(&format!(
            r#"<?xml version="1.0" encoding="UTF-8" standalone="yes"?>
<table xmlns="http://schemas.openxmlformats.org/spreadsheetml/2006/main" id="{}" name="{}" displayName="{}" ref="{}" totalsRowShown="0">
    <autoFilter ref="{}"/>
    <tableColumns count="3">
        <tableColumn id="1" name="Column1"/>
        <tableColumn id="2" name="Column2"/>
        <tableColumn id="3" name="Column3"/>
    </tableColumns>
    <tableStyleInfo name="TableStyleMedium2" showFirstColumn="0" showLastColumn="0" showRowStripes="1" showColumnStripes="0"/>
</table>"#,
            table_id, name, name, table_ref, table_ref
        ));
        self.tables.insert(table_filename.clone(), new_table_xml);

        let sheet_path = self.get_sheet_paths().get(&sheet_name).unwrap().clone();
        let sheet_xml = self.worksheets.get_mut(&sheet_path).unwrap();
        let mut sheet_xml_locked = sheet_xml.lock().unwrap();
        let worksheet = &mut sheet_xml_locked.elements[0];
        worksheet.children.push(XmlElement {
            name: "tableParts".to_string(),
            attributes: {
                let mut map = HashMap::new();
                map.insert("count".to_string(), "1".to_string());
                map
            },
            children: vec![
                XmlElement {
                    name: "tablePart".to_string(),
                    attributes: {
                        let mut map = HashMap::new();
                        map.insert("r:id".to_string(), format!("rId{}", table_id));
                        map
                    },
                    children: Vec::new(),
                    text: None,
                }
            ],
            text: None,
        });

        let rels_filename = format!("xl/worksheets/_rels/{}.rels", sheet_path.split('/').last().unwrap());
        let rels = self.sheet_rels.entry(rels_filename).or_insert_with(|| Xml::new(&r#"<?xml version="1.0" encoding="UTF-8" standalone="yes"?>
<Relationships xmlns="http://schemas.openxmlformats.org/package/2006/relationships">
</Relationships>"#.to_string()));

        if rels.elements.is_empty() {
            rels.elements.push(XmlElement {
                name: "Relationships".to_string(),
                attributes: HashMap::new(),
                children: Vec::new(),
                text: None,
            });
        }
        let relationships = &mut rels.elements[0];
        relationships.children.push(XmlElement {
            name: "Relationship".to_string(),
            attributes: {
                let mut map = HashMap::new();
                map.insert("Id".to_string(), format!("rId{}", table_id));
                map.insert("Type".to_string(), "http://schemas.openxmlformats.org/officeDocument/2006/relationships/table".to_string());
                map.insert("Target".to_string(), format!("../tables/table{}.xml", table_id));
                map
            },
            children: Vec::new(),
            text: None,
        });
    }

    pub fn __delitem__(&mut self, key: String) {
        if let Some(sheet) = self.get_sheet_by_name(key.as_str()) {
            self.remove(&sheet);
            return;
        }
        panic!("No sheet named '{key}'");
    }

    pub fn index(&self, sheet: &Sheet) -> usize {
        let sheet_name = &sheet.name;
        let sheet_names = self.sheetnames();
        if let Some(sheet_index) = sheet_names.iter().position(|x| x == sheet_name) {
            return sheet_index;
        }
        panic!("No sheet named '{sheet_name}'");
    }

    pub fn remove(&mut self, sheet: &Sheet) {
        let sheet_paths = self.get_sheet_paths();
        if let Some(sheet_path) = sheet_paths.get(&sheet.name) {
            if self.worksheets.contains_key(sheet_path) {
                self.worksheets.remove(sheet_path);

                // workbook.xmlからsheetタグを削除し、r:idを取得
                let mut rid_to_remove = String::new();
                if let Some(workbook_tag) = self.workbook.elements.first_mut() {
                    if let Some(sheets_tag) = workbook_tag
                        .children
                        .iter_mut()
                        .find(|x| x.name == "sheets")
                    {
                        if let Some(sheet_element) = sheets_tag
                            .children
                            .iter()
                            .find(|s| s.attributes.get("name") == Some(&sheet.name))
                        {
                            if let Some(rid) = sheet_element.attributes.get("r:id") {
                                rid_to_remove = rid.clone();
                            }
                        }
                        sheets_tag
                            .children
                            .retain(|s| s.attributes.get("name") != Some(&sheet.name));
                    }
                }

                // workbook.xml.relsからRelationshipタグを削除
                if !rid_to_remove.is_empty() {
                    if let Some(workbook_rels) = self.rels.get_mut("xl/_rels/workbook.xml.rels") {
                        if let Some(relationships_tag) = workbook_rels.elements.first_mut() {
                            relationships_tag
                                .children
                                .retain(|r| r.attributes.get("Id") != Some(&rid_to_remove));
                        }
                    }
                }
                return;
            }
        }
        panic!("No sheet named '{}'", sheet.name);
    }

    pub fn create_sheet(&mut self, title: String, index: usize) -> Sheet {
        // 次のシートIDとrIdを取得
        let sheet_tags: Vec<XmlElement> = self.sheet_tags();
        let next_sheet_id: usize = sheet_tags.len() + 1;
        let next_rid: String = format!("rId{}", self.get_relationships().len() + 1);

        // シートパスを作成
        let sheet_path: String = format!("xl/worksheets/sheet{next_sheet_id}.xml");

        // 空のワークシートXMLを作成
        let worksheet_xml: Xml = Xml::new(
            &r#"<?xml version="1.0" encoding="UTF-8" standalone="yes"?>
            <worksheet xmlns="http://schemas.openxmlformats.org/spreadsheetml/2006/main"
            xmlns:r="http://schemas.openxmlformats.org/officeDocument/2006/relationships">
                <sheetData/>
            </worksheet>"#
                .to_string(),
        );

        // ワークシートをコレクションに追加
        let arc_mutex_xml: Arc<Mutex<Xml>> = Arc::new(Mutex::new(worksheet_xml));
        self.worksheets
            .insert(sheet_path.clone(), arc_mutex_xml.clone());

        // workbook.xmlを更新して新しいシートを含める
        if let Some(workbook_tag) = self.workbook.elements.first_mut() {
            if let Some(sheets_tag) = workbook_tag
                .children
                .iter_mut()
                .find(|x| x.name == "sheets")
            {
                // 新しいシート要素を作成
                let mut sheet_element: XmlElement = XmlElement {
                    name: "sheet".to_string(),
                    attributes: HashMap::new(),
                    children: Vec::new(),
                    text: None,
                };

                // 属性を追加
                sheet_element
                    .attributes
                    .insert("name".to_string(), title.clone());
                sheet_element
                    .attributes
                    .insert("sheetId".to_string(), next_sheet_id.to_string());
                sheet_element
                    .attributes
                    .insert("r:id".to_string(), next_rid.clone());

                // 指定されたインデックスに挿入、またはリストの最後に追加
                if index < sheets_tag.children.len() {
                    sheets_tag.children.insert(index, sheet_element);
                } else {
                    sheets_tag.children.push(sheet_element);
                }
            }
        }

        // workbook.xml.relsを更新して関係を含める
        if let Some(workbook_rels) = self.rels.get_mut("xl/_rels/workbook.xml.rels") {
            if let Some(relationships_tag) = workbook_rels.elements.first_mut() {
                // 新しい関係要素を作成
                let mut relationship_element: XmlElement = XmlElement {
                    name: "Relationship".to_string(),
                    attributes: HashMap::new(),
                    children: Vec::new(),
                    text: None,
                };

                // 属性を追加
                relationship_element
                    .attributes
                    .insert("Id".to_string(), next_rid);
                relationship_element.attributes.insert(
                    "Type".to_string(),
                    "http://schemas.openxmlformats.org/officeDocument/2006/relationships/worksheet"
                        .to_string(),
                );
                relationship_element.attributes.insert(
                    "Target".to_string(),
                    format!("worksheets/sheet{next_sheet_id}.xml"),
                );

                // 関係を追加
                relationships_tag.children.push(relationship_element);
            }
        }

        // Sheetオブジェクトを作成して返す
        Sheet::new(
            title,
            arc_mutex_xml,
            self.shared_strings.clone(),
            self.styles.clone(),
        )
    }

    pub fn copy(&self, path: &str) {
        // 新しいファイルを作成
        let new_file: File = OpenOptions::new()
            .write(true)
            .create(true)
            .truncate(true)
            .open(path)
            .unwrap();
        let mut zip_writer: ZipWriter<File> = ZipWriter::new(new_file);
        let options: FileOptions =
            FileOptions::default().compression_method(zip::CompressionMethod::Stored);
        let xmls: HashMap<String, Xml> = self.merge_xmls();

<<<<<<< HEAD
        if self.path.is_empty() {
            for (file_name, xml) in &xmls {
                zip_writer.start_file(file_name, options).unwrap();
                zip_writer.write_all(&xml.to_buf()).unwrap();
            }
        } else {
            let file = File::open(&self.path).unwrap();
            let mut archive = ZipArchive::new(file).unwrap();
            Book::write_file(&mut archive, &xmls, &mut zip_writer, &options);
        }
=======
        self.write_file(&mut archive, &xmls, &mut zip_writer, &options);
>>>>>>> e7750f8e

        zip_writer.finish().unwrap();
    }
}

impl Book {
    pub fn save(&self) {
        let file: File = File::open(&self.path).unwrap();
        let mut archive: ZipArchive<File> = ZipArchive::new(file).unwrap();

        let mut buffer: Cursor<Vec<u8>> = Cursor::new(Vec::new());
        let mut zip_writer: ZipWriter<&mut Cursor<Vec<u8>>> = ZipWriter::new(&mut buffer);
        let options: FileOptions =
            FileOptions::default().compression_method(zip::CompressionMethod::Stored);

        // 構造体内のxmlを集合
        let xmls: HashMap<String, Xml> = self.merge_xmls();

        self.write_file(&mut archive, &xmls, &mut zip_writer, &options);
    }

    /// 構造体内のxmlを集合
    pub fn merge_xmls(&self) -> HashMap<String, Xml> {
        let mut xmls: HashMap<String, Xml> = self.rels.clone();
        xmls.insert(WORKBOOK_FILENAME.to_string(), self.workbook.clone());
        xmls.insert(
            STYLES_FILENAME.to_string(),
            self.styles.lock().unwrap().clone(),
        );
        xmls.insert(
            SHARED_STRINGS_FILENAME.to_string(),
            self.shared_strings.lock().unwrap().clone(),
        );
        xmls.extend(self.drawings.clone());
        xmls.extend(self.tables.clone());
        xmls.extend(self.pivot_tables.clone());
        xmls.extend(self.pivot_caches.clone());
        xmls.extend(self.sheet_rels.clone());

        // Arc<Mutex<Xml>>からXmlを取得
        for (key, arc_mutex_xml) in &self.worksheets {
            let xml: Xml = arc_mutex_xml.lock().unwrap().clone();
            xmls.insert(key.clone(), xml);
        }

        xmls.extend(self.themes.clone());
        xmls
    }

    /// ファイルへの書き込み
    pub fn write_file<W: Write + std::io::Seek>(
        &self,
        archive: &mut ZipArchive<File>,
        xmls: &HashMap<String, Xml>,
        zip_writer: &mut ZipWriter<W>,
        options: &FileOptions,
    ) {
        let file_names: Vec<String> = archive.file_names().map(|s| s.to_string()).collect();
        for filename in file_names {
            if !xmls.contains_key(&filename) && Some(filename.as_str()) != self.vba_project.as_ref().map(|_| VBA_PROJECT_FILENAME) {
                let mut file: zip::read::ZipFile<'_> = archive.by_name(&filename).unwrap();
                let mut contents: Vec<u8> = Vec::new();
                file.read_to_end(&mut contents).unwrap();
                zip_writer.start_file(&filename, *options).unwrap();
                zip_writer.write_all(&contents).unwrap();
            }
        }

        for (file_name, xml) in xmls {
            zip_writer.start_file(file_name, *options).unwrap();
            zip_writer.write_all(&xml.to_buf()).unwrap();
        }

        if let Some(vba_project) = &self.vba_project {
            zip_writer.start_file(VBA_PROJECT_FILENAME, *options).unwrap();
            zip_writer.write_all(vba_project).unwrap();
        }
    }

    /// xl/workbook.xml内のsheetタグを取得する
    pub fn sheet_tags(&self) -> Vec<XmlElement> {
        if let Some(workbook_tag) = self.workbook.elements.first() {
            if let Some(sheets_tag) = workbook_tag.children.iter().find(|&x| x.name == *"sheets") {
                return sheets_tag.children.clone();
            }
        }
        Vec::new()
    }

    // xl/workbook.xml.rels内のRelationshipタグ一覧を取得する
    pub fn get_relationships(&self) -> Vec<XmlElement> {
        if let Some(workbook_xml_rels) = self.rels.get("xl/_rels/workbook.xml.rels") {
            if let Some(workbook_tag) = workbook_xml_rels.elements.first() {
                return workbook_tag.children.clone();
            }
        }
        Vec::new()
    }

    // sheet_path一覧を取得する
    pub fn get_sheet_paths(&self) -> HashMap<String, String> {
        let mut result: HashMap<String, String> = HashMap::new();
        let sheet_tags: Vec<XmlElement> = self.sheet_tags();
        let relationships: Vec<XmlElement> = self.get_relationships().clone();
        let sheet_paths: HashMap<String, String> = relationships
            .into_iter()
            .map(|x: XmlElement| {
                (
                    x.attributes.get("Id").unwrap().clone(),
                    x.attributes.get("Target").unwrap().clone(),
                )
            })
            .collect();
        for sheet_tag in sheet_tags {
            let id: &str = sheet_tag.attributes.get("r:id").unwrap().as_str();
            let sheet_path: &String = sheet_paths.get(id).unwrap();
            let trimmed_path = sheet_path
                .trim_start_matches("/xl/")
                .trim_start_matches("xl/");
            result.insert(
                sheet_tag.attributes.get("name").unwrap().clone(),
                format!("xl/{trimmed_path}"),
            );
        }
        result
    }

    // シート名からシートを取得する
    pub fn get_sheet_by_name(&self, name: &str) -> Option<Sheet> {
        let sheet_paths: HashMap<String, String> = self.get_sheet_paths();
        if let Some(sheet_path) = sheet_paths.get(name) {
            if let Some(xml) = self.worksheets.get(sheet_path) {
                return Some(Sheet::new(
                    name.to_string(),
                    xml.clone(),
                    self.shared_strings.clone(),
                    self.styles.clone(),
                ));
            }
        }
        None
    }
}<|MERGE_RESOLUTION|>--- conflicted
+++ resolved
@@ -467,7 +467,6 @@
             FileOptions::default().compression_method(zip::CompressionMethod::Stored);
         let xmls: HashMap<String, Xml> = self.merge_xmls();
 
-<<<<<<< HEAD
         if self.path.is_empty() {
             for (file_name, xml) in &xmls {
                 zip_writer.start_file(file_name, options).unwrap();
@@ -478,9 +477,6 @@
             let mut archive = ZipArchive::new(file).unwrap();
             Book::write_file(&mut archive, &xmls, &mut zip_writer, &options);
         }
-=======
-        self.write_file(&mut archive, &xmls, &mut zip_writer, &options);
->>>>>>> e7750f8e
 
         zip_writer.finish().unwrap();
     }
